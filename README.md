# mrandom
<<<<<<< HEAD
> This package provides a random number generator.
> It is based on the [Mersenne Twister](http://en.wikipedia.org/wiki/Mersenne_Twister) algorithm.
> It includes both 32 and 64 bit versions of the algorithm.
> The generator has large period of 2^19937-1 
> mrandom is a Python package that provides a high-quality random number generator along with utility functions like sampling, shuffling, rolling dice, flipping coins, and drawing cards.
> It is built on top of the Mersenne Twister (MT19937) algorithm, which is one of the most reliable and widely used pseudorandom number generators.
> The Mersenne Twister is a pseudorandom number generator developed by Makoto Matsumoto and Takuji Nishimura in 1997. 
> t is known for its exceptional speed and statistical randomness and is used in many languages and libraries, including Python’s built-in random module.

Why It’s Used?
	•	Very long period:
        MT19937 has a period of
        2^{19937} - 1
        meaning its random sequence takes an extremely long time before repeating.
	•	Fast and efficient:
        Capable of generating millions of random numbers per second.
	•	Statistically strong randomness:
        The numbers are uniformly distributed across 623 dimensions, making it ideal for simulations, analytics, and sampling.
	•	Reproducibility:
        Mersenne Twister is deterministic — given the same seed, it produces the same sequence. This is extremely useful for testing and debugging.
=======
> mrandom is a Python package that provides a high-quality random number generator along with utility functions like sampling, shuffling, rolling dice, flipping coins, and drawing cards.


>>>>>>> 1d227fd5


**Features**
* Can generate random numbers
* Can return a choice from a list
* Can shuffle a list
* Can flip a coin
* Can roll a die
* Can shuffle a deck

* Deterministic output using seeds
* Consistent API similar to Python’s built-in random module
* Utility functions for common probability tasks
* Extensible design


**Installing the package**

``` bash
pip install mrandom
```

**Importing the module**

``` python
>>> import mrandom

# 1 = 32 bit, 2 = 64 bit algorithm
>>> random = mrandom.RandomGenerator(s)
```

# Examples

**Return a random number between 0 and 1**
``` python
>>> print(random.rand())
0.9888888888888889
```

**Return a random number between a and b (inclusive)**
``` python
>>> print(random.randint(a, b))
1
```

**Return a random number between a and b (exclusive)**
``` python
>>> print(random.randrange(a, b))
12
```

**Return k random numbers between a and b (inclusive)**
``` python
>>> print(random.sample(a, b, k))
[1, 2, 3, 4, 5]
```

**Return a random number from a list l**
``` python
>>> print(random.choice(l))
21
```

**Return shuffled list l**
``` python
>>> print(random.shuffle(l))
[1, 3, 5, 4, 2]
```

**Return sample of flipping k coins n times**
``` python
>>> print(random.flip_coin(n, k))
[1, 0, 0, 1, 0]
```

**Return sample of rolling k dices n times**
``` python
>>> print(random.roll_dice(n, k))
[[1, 4], [1, 1]]
```

**Return sample of picking a card from a deck of 52 cards n times**
``` python
>>> print(random.shuffle_deck(n))
["Ace of Spades", "Ace of Hearts", "Ace of Clubs", "Ace of Diamonds", "Ace of Clubs"]
```
---

**Classes**
class mrandom.RandomGenerator
RandomGenerator is a simple pseudo-random number generator based on the Mersenne Twister algorithm.
It supports generating random numbers, picking items from lists, shuffling sequences, flipping coins, rolling dice, and drawing cards from a deck.

Parameters:
seed (int, optional):
The starting value for the generator.
Use this when you want reproducible random results.
If not provided, a default or time-based seed is used.
version (int, optional):
Selects the algorithm version.
Use 1 for the 32-bit version, or 2 for the 64-bit version.

**Methods**
| Methods | Description |
| --- | --- |
| `rand()` | Return a random number between 0 and 1 |
| `randint(a, b)` | Return a random number between a and b (inclusive) |
| `randrange(a, b)` | Return a random number between a and b (exclusive) |
| `sample(a, b, k)` | Return k random numbers between a and b (inclusive) |
| `choice(l)` | Return a random number from a list l |
| `shuffle(l)` | Return shuffled list l |
| `flip_coin(n, k)` | Return sample of flipping k coins n times |
| `roll_dice(n, k)` | Return sample of rolling k dices n times |
<<<<<<< HEAD
| `shuffle_deck(n)` | Return sample of picking a card from a deck of 52 cards n times |


Real-World Use Cases of Mersenne Twiste

1. Scientific Simulations:
Many simulation environments rely on large sets of random numbers:
	•	Physics simulations
	•	Molecular dynamics
	•	Weather and climate modeling
	•	Population modeling in biology

2. Machine Learning & Data Science:
    Randomness is used for:
	•	Data shuffling
	•	Random train-test splits
	•	Weight initialization in neural networks
	•	Bootstrapping
	•	Bagging / Random Forest sampling

3. Gaming & Game Development

    Games heavily rely on randomization:
	•	Loot drops
	•	Critical hits
	•	Card shuffling
	•	Enemy behavior randomness
	•	Procedural terrain generation

4. Graphics & Visual Effects

    Randomness is used for:
	•	Procedural texture generation
	•	Particle effects (smoke, fire, water)
	•	Noise generation
	•	Animation randomness

5. Statistical sampling (NumPy, MATLAB, R)  
6. Operations research & optimization  
7. Graphics and VFX procedural randomness  
8. Robotics & embedded system simulations  
9.  Educational tools for probability and algorithms  
10. Software testing & fuzzing with reproducible randomnesscd 
=======
| `shuffle_deck(n)` | Return sample of picking a card from a deck of 52 cards n times 
Features
- Implements the Mersenne Twister (MT19937) algorithm for 32-bit random number generation
- Supports seeding for reproducible results
- Offers methods for generating integers, floats, and booleans
- Lightweight and easy to integrate into larger projects

🧠 What is Mersenne Twister?
The Mersenne Twister is a widely used pseudo-random number generator (PRNG) known for:
- A very long period of 2^{19937}-1
- High-dimensional equidistribution
- Fast generation speed and good statistical properties

>>>>>>> 1d227fd5
<|MERGE_RESOLUTION|>--- conflicted
+++ resolved
@@ -1,5 +1,4 @@
 # mrandom
-<<<<<<< HEAD
 > This package provides a random number generator.
 > It is based on the [Mersenne Twister](http://en.wikipedia.org/wiki/Mersenne_Twister) algorithm.
 > It includes both 32 and 64 bit versions of the algorithm.
@@ -20,12 +19,6 @@
         The numbers are uniformly distributed across 623 dimensions, making it ideal for simulations, analytics, and sampling.
 	•	Reproducibility:
         Mersenne Twister is deterministic — given the same seed, it produces the same sequence. This is extremely useful for testing and debugging.
-=======
-> mrandom is a Python package that provides a high-quality random number generator along with utility functions like sampling, shuffling, rolling dice, flipping coins, and drawing cards.
-
-
->>>>>>> 1d227fd5
-
 
 **Features**
 * Can generate random numbers
@@ -138,7 +131,6 @@
 | `shuffle(l)` | Return shuffled list l |
 | `flip_coin(n, k)` | Return sample of flipping k coins n times |
 | `roll_dice(n, k)` | Return sample of rolling k dices n times |
-<<<<<<< HEAD
 | `shuffle_deck(n)` | Return sample of picking a card from a deck of 52 cards n times |
 
 
@@ -181,19 +173,4 @@
 7. Graphics and VFX procedural randomness  
 8. Robotics & embedded system simulations  
 9.  Educational tools for probability and algorithms  
-10. Software testing & fuzzing with reproducible randomnesscd 
-=======
-| `shuffle_deck(n)` | Return sample of picking a card from a deck of 52 cards n times 
-Features
-- Implements the Mersenne Twister (MT19937) algorithm for 32-bit random number generation
-- Supports seeding for reproducible results
-- Offers methods for generating integers, floats, and booleans
-- Lightweight and easy to integrate into larger projects
-
-🧠 What is Mersenne Twister?
-The Mersenne Twister is a widely used pseudo-random number generator (PRNG) known for:
-- A very long period of 2^{19937}-1
-- High-dimensional equidistribution
-- Fast generation speed and good statistical properties
-
->>>>>>> 1d227fd5
+10. Software testing & fuzzing with reproducible randomnesscd 